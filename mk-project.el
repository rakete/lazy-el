--- conflicted
+++ resolved
@@ -555,18 +555,6 @@
   (interactive)
   (mk-proj-assert-proj)
   (if mk-proj-tags-file
-<<<<<<< HEAD
-    (let* ((default-directory mk-proj-basedir)
-           (default-find-cmd (concat "find " mk-proj-basedir " -type f "
-                                     (mk-proj-find-cmd-src-args mk-proj-src-patterns)))
-           (etags-cmd (concat (or (mk-proj-find-cmd-val 'src) default-find-cmd)
-                              " | etags -o '" mk-proj-tags-file "' - "))
-           (proc-name "etags-process"))
-      (message "project-tags cmd \"%s\"" etags-cmd)
-      (message "Refreshing TAGS file %s..." mk-proj-tags-file)
-      (start-process-shell-command proc-name "*etags*" etags-cmd)
-      (set-process-sentinel (get-process proc-name) 'mk-proj-etags-cb))
-=======
       (let* ((tags-file-name (file-name-nondirectory mk-proj-tags-file))
              ;; If the TAGS file is in the basedir, we can generate
              ;; relative filenames which will allow the TAGS file to
@@ -587,7 +575,6 @@
         (message "Refreshing TAGS file %s..." mk-proj-tags-file)
         (start-process-shell-command proc-name "*etags*" etags-cmd)
         (set-process-sentinel (get-process proc-name) 'mk-proj-etags-cb))
->>>>>>> 369c07d5
     (message "mk-proj-tags-file is not set")))
 
 (defun mk-proj-find-cmd-src-args (src-patterns)
